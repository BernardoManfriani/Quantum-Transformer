from typing import List, Optional, Tuple

import torch
from rdkit import Chem
from rdkit.Chem import Crippen, Descriptors, rdMolDescriptors
from torch import Tensor

import torch
import torch.nn.functional as F

import re

def tokenize_text(text: str) -> List[str]:
    tokens = re.findall(r'\w+|[^\w\s]', text)
    return tokens

def tokenize_smiles(smiles_string, vocab): 
    sorted_vocab = sorted(vocab, key=len, reverse=True)
    pattern = "(\[[^\]]+]|Br?|Cl?|N|O|S|P|F|I|b|c|n|o|s|p|\(|\)|\.|=|#|-|\+|\\\\|\/|:|~|@|\?|>|\*|\$|\%[0-9]{2}|[0-9]|<pad>|[CLS]|[EOS])"
    regex = re.compile(pattern)
    tokens = regex.findall(smiles_string)
    return tokens
    
def scale_to_range(
    tensor: torch.Tensor, min_val: float, max_val: float
) -> torch.Tensor:
    """
    Scales a tensor to a specified range.

    Parameters:
    - tensor (torch.Tensor): The tensor to scale.
    - min_val (float): The minimum value of the range.
    - max_val (float): The maximum value of the range.

    Returns:
    - torch.Tensor: The scaled tensor.
    """

    # Prevent division by 0
    if tensor.min() == 0 and tensor.max() == 0:
        return tensor

    # Normalize tensor to [0, 1]
    normalized_tensor = (tensor - tensor.min()) / (tensor.max() - tensor.min())
    # Scale to [min_val, max_val]
    scaled_tensor = normalized_tensor * (max_val - min_val) + min_val
    return scaled_tensor


def prepare_attention_inputs(
    tok: Tensor,
    pos: Tensor,
    query_weights: Tensor,
    key_weights: Tensor,
    physchem: Optional[Tensor] = None,
) -> Tensor:

    batch_size = tok.size(0)
    seq_len = tok.size(1)
    tok_unsqueezed_i = tok.unsqueeze(2)
    tok_i = tok_unsqueezed_i.expand(-1, -1, seq_len, -1)

    tok_unsqueezed_j = tok.unsqueeze(1)
    tok_j = tok_unsqueezed_j.expand(-1, seq_len, -1, -1)

    pos_unsqueezed_i = pos.unsqueeze(2)
    pos_i = pos_unsqueezed_i.expand(-1, -1, seq_len, -1)

    pos_unsqueezed_j = pos.unsqueeze(1)
    pos_j = pos_unsqueezed_j.expand(-1, seq_len, -1, -1)

    num_groups = 2
    query_splits = torch.chunk(query_weights, num_groups, dim=2)
    key_splits = torch.chunk(key_weights, num_groups, dim=2)
    query_token_i_chunk, query_pos_i_chunk = query_splits[:2]
    key_token_j_chunk, key_pos_j_chunk = key_splits[:2]

    # Espandi query_splits per la dimensione 'j' (indice 2)
    query_token_i = query_token_i_chunk.unsqueeze(2).expand(-1, -1, seq_len, -1)
    query_pos_i = query_pos_i_chunk.unsqueeze(2).expand(-1, -1, seq_len, -1)

    # Espandi key_splits per la dimensione 'i' (indice 1)
    key_token_j = key_token_j_chunk.unsqueeze(1).expand(-1, seq_len, -1, -1)
    key_pos_j = key_pos_j_chunk.unsqueeze(1).expand(-1, seq_len, -1, -1)

    # --- Creazione Lista Tensori Base per lo Stack ---
    input_tensors = [
        tok_i,         # (B, T, T, P_tok)
        pos_i,         # (B, T, T, P_pos)
        query_token_i, # (B, T, T, P_qw_tok)
        query_pos_i,   # (B, T, T, P_qw_pos)
        tok_j,         # (B, T, T, P_tok)
        pos_j,         # (B, T, T, P_pos)
        key_token_j,   # (B, T, T, P_kw_tok)
        key_pos_j,     # (B, T, T, P_kw_pos)
    ]

    param_dim = input_tensors[0].shape[-1] 
    stacking_dim = 3 # La dimensione dove verranno impilati i diversi tipi di tensore (gruppi)
    num_tensors_to_stack = len(input_tensors)
    expected_shape = (batch_size, seq_len, seq_len, num_tensors_to_stack, param_dim)

    final_stacked_tensor = torch.stack(input_tensors, dim=stacking_dim)
    actual_shape = final_stacked_tensor.shape
    return final_stacked_tensor


def remove_redundant_circuits(
    full_batch_parameter_tensor: Tensor,
) -> Tuple[Tensor, Tensor, Tensor, Tensor]:
    """
    Optimizes quantum circuit execution by eliminating redundant evaluations.

    Unlike classical GPUs, where calculating a full attention matrix and applying a mask is efficient,
    in this case it is more efficient to only run quantum simulations that calculate the lower triangle and diagonal explicitly.
    Additionally, duplicate circuits (identical parameter sets) are removed to minimize redundant computations.

    Args:
        full_batch_parameter_tensor (torch.Tensor): Quantum circuit params for each attention matrix element.
                                                    shape (batch, n, n, num_groups, param_count).

    Returns:
        Tuple[Tensor, Tensor, Tensor, Tensor]:
            - unique_lower_triangle_params (Tensor): Unique circuit parameters to be executed.
            - unique_index_mapping (Tensor): Mapping of each non-redundant circuit back to its original index.
            - lower_triangle_indices (Tensor): Indices of circuits that belong to the lower triangle.
            - upper_triangle_indices (Tensor): Indices of circuits that belong to the upper triangle.
    """

    batch_size, n, _, groups, param_count = full_batch_parameter_tensor.shape

    # Create a lower triangular mask for the n x n attention matrix
    mask = torch.tril(
        torch.ones(n, n, dtype=torch.bool, device=full_batch_parameter_tensor.device)
    )
    mask = mask.unsqueeze(0).unsqueeze(-1).unsqueeze(-1)  # Shape: (1, n, n, 1, 1)
    mask = mask.expand(
        batch_size, n, n, groups, param_count
    )  # Shape: (batch_size, n, n, groups, param_count)

    # Apply the mask: Elements in the upper triangle are marked as -inf to exclude them from execution
    full_batch_parameter_tensor = full_batch_parameter_tensor.clone()
    full_batch_parameter_tensor[~mask.expand(batch_size, n, n, groups, param_count)] = (
        float("-inf")
    )

    # Reshape to the final desired shape: (batch*seq_len^2, groups accepted by our custom cudaq functions, param_count)
    # to ensure proper batching of quantum circuit simulations
    flattened_tensor = full_batch_parameter_tensor.view(
        batch_size * n**2, groups, param_count
    )

    # Identify circuits in the upper triangle by checking if all values are -inf
    is_upper_triangle = torch.isinf(flattened_tensor).all(dim=(1, 2))
    lower_triangle_indices = torch.nonzero(~is_upper_triangle, as_tuple=True)[0]
    upper_triangle_indices = torch.nonzero(is_upper_triangle, as_tuple=True)[0]

    # Extract only the necessary circuits (lower triangle)
    lower_triangle_parameters = flattened_tensor[lower_triangle_indices]

    # Up to this point, there should be batch*(seq_len^2 + seq_len)/2 circuits to run now that we have excluded the upper triangle
    # However, some parameter matrices we give to our custom cudaq functions may be the same,
    # so we want to remove these duplicates to avoid running the same circuit multiple times and instead broadcast the expectation values to the correct positions
    # This massively cuts down on computation time
    unique_lower_triangle_params, unique_index_mapping = torch.unique(
        lower_triangle_parameters, return_inverse=True, dim=0
    )

    return (
        unique_lower_triangle_params,
        unique_index_mapping,
        lower_triangle_indices,
        upper_triangle_indices,
    )


def repopulate_tensor(
    batch_size: int,
    seq_len: int,
    processed_results: Tensor,
    unique_index_mapping: Tensor,
    lower_triangle_indices: Tensor,
    upper_triangle_indices: Tensor,
) -> Tensor:
    """
    Repopulates the original attention tensor from processed results.

    This function reconstructs the original (batch, seq_len, seq_len) tensor by mapping
    processed expectation values back to their correct positions, restoring both unique
    and masked (-inf) values.

    Args:
        batch_size (int): Batch size.
        seq_len (int): Sequence length.
        processed_results (Tensor): Computed expectation values from unique circuits.
        unique_index_mapping (Tensor): Maps all matrices to their unique counterpart's index.
        lower_triangle_indices (Tensor): Indices of valid matrices in the flattened tensor.
        upper_triangle_indices (Tensor): Indices where the matrices were set to -inf.

    Returns:
        Tensor: Reconstructed tensor of shape (batch, seq_len, seq_len).
    """

    device = processed_results.device

    # Initialize the reconstructed tensor with -inf placeholders
    reconstructed_tensor = torch.full(
        (batch_size * seq_len * seq_len,), float("-inf"), device=device
    )

    # Map processed results back to the appropriate positions
    reconstructed_tensor[lower_triangle_indices] = processed_results[
        unique_index_mapping
    ]

    # Explicitly set upper triangle indices to -inf (already set, but ensures robustness)
    reconstructed_tensor[upper_triangle_indices] = float("-inf")

    # Reshape to the original (batch, seq_len, seq_len) format
    return reconstructed_tensor.view(batch_size, seq_len, seq_len)

def generate_smiles(model, prompt_smiles, max_len=24, temperature=1.0, top_k=None):
    """
    Genera una sequenza SMILES autoregressivamente partendo da un prompt.

    Args:
        model: Il modello QuantumTransformerModel addestrato.
        prompt_smiles (str): La stringa SMILES iniziale (es. "CC").
        max_len (int): La lunghezza massima della sequenza generata (inclusi [CLS] e prompt).
        temperature (float): Fattore per riscalare i logits prima del softmax. Valori > 1 aumentano la casualità, < 1 la riducono.
        top_k (int, optional): Se specificato, considera solo i top_k token più probabili per il campionamento.

    Returns:
        str: La stringa SMILES generata.
    """
    model.eval()
    checkpoint = torch.load('./model_checkpoints/smile/model_epoch_20.pt')
    model.load_state_dict(checkpoint['model_state_dict'])
    device = next(model.parameters()).device

    vocab = ['#', '(', ')', '-', '1', '2', '3', '4', '5', '<pad>', '=', 'C', 'F', 'N', 'O', '[C-]', '[CH-]', '[CLS]', '[EOS]', '[N+]', '[N-]', '[NH+]', '[NH2+]', '[NH3+]', '[O-]', '[c-]', '[cH-]', '[n-]', '[nH+]', '[nH]', 'c', 'n', 'o']

    stoi = {ch: i for i, ch in enumerate(vocab)}
    itos = {i: ch for i, ch in enumerate(vocab)}
    vocab_size = len(vocab)

    # Indici speciali
    cls_token = '[CLS]'
    eos_token = '[EOS]'
    pad_token = '<pad>'
    cls_idx = stoi[cls_token]
    eos_idx = stoi[eos_token]
    pad_idx = stoi[pad_token]

    # 1. Prepara il prompt iniziale
    prompt_tokens = [cls_token] + tokenize_smiles(prompt_smiles, vocab)
    idx = torch.tensor([stoi[token] for token in prompt_tokens], dtype=torch.long, device=device).unsqueeze(0) # Shape: (1, T_prompt)

    # print(f"Prompt iniziale (indici): {idx}")
    # print(f"Prompt iniziale (token): {[itos[i.item()] for i in idx[0]]}")


    # 2. Loop di generazione
    with torch.no_grad(): # Non serve calcolare gradienti
        for _ in range(max_len - len(prompt_tokens)): # Genera fino a max_len token totali
            # Se la sequenza corrente supera block_size, prendi solo gli ultimi block_size token
            # Questo è cruciale perché il modello ha un embedding posizionale fisso
            block_size = model.position_embed.size(1) # Ottieni block_size dal modello
            idx_cond = idx if idx.size(1) <= block_size else idx[:, -block_size:]
            print(f"Input al modello (step {_}, shape {idx_cond.shape}): {[itos[i.item()] for i in idx_cond[0]]}")

            # 3. Ottieni i logits dal modello
            logits, _ = model(idx_cond) # Shape logits: (1, T_current, vocab_size)

            # 4. Concentrati sull'ultimo token predetto
            logits = logits[:, -1, :] # Shape: (1, vocab_size)

            # 5. Applica temperature scaling (opzionale, ma utile)
            if temperature != 1.0:
                logits = logits / temperature

            # 6. Applica Top-k (opzionale)
            if top_k is not None:
                v, _ = torch.topk(logits, min(top_k, logits.size(-1)))
                logits[logits < v[:, [-1]]] = -float('Inf') # Imposta a -infinito i logits non top-k

            # 7. Calcola le probabilità
            probs = F.softmax(logits, dim=-1) # Shape: (1, vocab_size)

            # 8. Campiona il token successivo
            idx_next = torch.multinomial(probs, num_samples=1) # Shape: (1, 1)

            # 9. Aggiungi il token campionato alla sequenza
            idx = torch.cat((idx, idx_next), dim=1) # Shape: (1, T_current + 1)

            # 10. Controlla se è stato generato [EOS]
            if idx_next.item() == eos_idx:
                print("Generato token [EOS]. Interruzione.")
                break
            else:
                print(f"Generato token {itos[idx_next.item()]}")


    # 11. Decodifica la sequenza finale
    generated_indices = idx[0].tolist()
    generated_tokens = [itos[i] for i in generated_indices]
    return "".join(generated_tokens) # O return generated_tokens se preferisci la lista

def generate_text(model, prompt_tokens, max_len=100, temperature=1.0, top_k=None, block_size=None, model_type="dante"):
    """
    Generate text using the quantum transformer model.
    
    Args:
        model: The QuantumTransformerModel instance
        prompt_tokens: List of tokens to start generation (e.g. ['[CLS]', 'N', 'e', 'l'])
        max_len: Maximum length of generated text
        temperature: Temperature for sampling (lower = more deterministic)
        top_k: If set, limits sampling to top k tokens
        block_size: Context window size. If None, inferred from model
        model_type: Type of model ('dante' or 'smile')
        
    Returns:
        str: The generated text
    """
    model.eval() # Ensure model is in evaluation mode
    
    # Check if model needs to load weights
    if hasattr(model, 'load_state_dict') and not hasattr(model, '_weights_loaded'):
        try:
            if model_type == "dante":
                checkpoint_path = './model_checkpoints/dante/best_dante_model.pt'
                checkpoint = torch.load(checkpoint_path, map_location=next(model.parameters()).device)
                model.load_state_dict(checkpoint['model_state_dict'])
                # Use vocabulary from checkpoint
                vocab = checkpoint.get('vocab', VOCAB)
            else:  # Default to SMILE
                checkpoint_path = './model_checkpoints/smile/model_epoch_20.pt'
                checkpoint = torch.load(checkpoint_path, map_location=next(model.parameters()).device)
                model.load_state_dict(checkpoint['model_state_dict'])
                # SMILES vocabulary
                vocab = ['#', '(', ')', '-', '1', '2', '3', '4', '5', '<pad>', '=', 'C', 'F', 'N', 'O', 
                        '[C-]', '[CH-]', '[CLS]', '[EOS]', '[N+]', '[N-]', '[NH+]', '[NH2+]', '[NH3+]', 
                        '[O-]', '[c-]', '[cH-]', '[n-]', '[nH+]', '[nH]', 'c', 'n', 'o']
                
            model._weights_loaded = True
            print(f"Model weights loaded from {checkpoint_path}")
        except Exception as e:
            print(f"Warning: Could not load model weights: {str(e)}")
            # For Dante text, fallback to default vocabulary
            if model_type == "dante":
                vocab = [
                    '<pad>', '[CLS]', '[EOS]',
                    'a', 'b', 'c', 'd', 'e', 'f', 'g', 'h', 'i', 'j', 'k', 'l', 'm', 'n', 'o', 'p', 'q', 'r', 's', 't', 'u', 'v', 'w', 'x', 'y', 'z',
                    'à', 'è', 'é', 'ì', 'ò', 'ù',
                    'A', 'B', 'C', 'D', 'E', 'F', 'G', 'H', 'I', 'J', 'K', 'L', 'M', 'N', 'O', 'P', 'Q', 'R', 'S', 'T', 'U', 'V', 'W', 'X', 'Y', 'Z',
                    'À', 'È', 'É', 'Ì', 'Ò', 'Ù',
                    ' ', ',', '.', ';', ':', '!', '?', '-', '\"', '\'', '(', ')'
                ]
            else:
                # Default SMILES vocab
                vocab = ['#', '(', ')', '-', '1', '2', '3', '4', '5', '<pad>', '=', 'C', 'F', 'N', 'O', 
                        '[C-]', '[CH-]', '[CLS]', '[EOS]', '[N+]', '[N-]', '[NH+]', '[NH2+]', '[NH3+]', 
                        '[O-]', '[c-]', '[cH-]', '[n-]', '[nH+]', '[nH]', 'c', 'n', 'o']
    else:
        # Use default vocabulary if checkpoint loading not possible
        if model_type == "dante":
            vocab = [
                '<pad>', '[CLS]', '[EOS]',
                'a', 'b', 'c', 'd', 'e', 'f', 'g', 'h', 'i', 'j', 'k', 'l', 'm', 'n', 'o', 'p', 'q', 'r', 's', 't', 'u', 'v', 'w', 'x', 'y', 'z',
                'à', 'è', 'é', 'ì', 'ò', 'ù',
                'A', 'B', 'C', 'D', 'E', 'F', 'G', 'H', 'I', 'J', 'K', 'L', 'M', 'N', 'O', 'P', 'Q', 'R', 'S', 'T', 'U', 'V', 'W', 'X', 'Y', 'Z',
                'À', 'È', 'É', 'Ì', 'Ò', 'Ù',
                ' ', ',', '.', ';', ':', '!', '?', '-', '\"', '\'', '(', ')'
            ]
        else:
            # Default SMILES vocab
            vocab = ['#', '(', ')', '-', '1', '2', '3', '4', '5', '<pad>', '=', 'C', 'F', 'N', 'O', 
                    '[C-]', '[CH-]', '[CLS]', '[EOS]', '[N+]', '[N-]', '[NH+]', '[NH2+]', '[NH3+]', 
                    '[O-]', '[c-]', '[cH-]', '[n-]', '[nH+]', '[nH]', 'c', 'n', 'o']
    
<<<<<<< HEAD
=======
    model.eval()
>>>>>>> 7224bd7c
    device = next(model.parameters()).device
    
    stoi = {ch: i for i, ch in enumerate(vocab)}
    itos = {i: ch for i, ch in enumerate(vocab)}

    cls_token = '[CLS]'
    eos_token = '[EOS]'
    pad_token = '<pad>'
    cls_idx = stoi.get(cls_token, 1)  # Default to 1 if not found
    eos_idx = stoi.get(eos_token, 2)  # Default to 2 if not found
    pad_idx = stoi.get(pad_token, 0)  # Default to 0 if not found
    
    # Prepare input sequence
    if isinstance(prompt_tokens, str):
        # If prompt is a string, convert to list of characters
        prompt_tokens = [cls_token] + list(prompt_tokens)
    
    # Convert tokens to indices
    try:
        idx = torch.tensor([[stoi.get(token, pad_idx) for token in prompt_tokens]], dtype=torch.long, device=device)
    except:
        print(f"Warning: Could not convert all tokens. Using only recognized tokens.")
        idx = torch.tensor([[stoi.get(token, pad_idx) for token in prompt_tokens if token in stoi]], 
                           dtype=torch.long, device=device)
    
    # Determine block size
    if block_size is None:
        try:
            block_size = model.position_embed.size(1)  # Position embedding size indicates block_size
        except AttributeError:
            try:
                block_size = model.position_embed.weight.size(0)  # Alternative way to get block_size
            except AttributeError:
                print("Warning: Could not determine block_size from model. Using 128 as default.")
                block_size = 128  # Default if can't be determined
        except Exception as e:
            print(f"Warning: Error determining block_size ({e}). Using 128 as default.")
            block_size = 128  # Default if can't be determined

    with torch.no_grad():  # No gradients needed for generation
        for _ in range(max_len - len(prompt_tokens)):  # Generate up to max_len tokens
            # Ensure we only use the last block_size tokens as context
            idx_cond = idx if idx.size(1) <= block_size else idx[:, -block_size:]

            # Forward pass through the model
            output = model(idx_cond)
            
            # Handle both tuple outputs (logits, attention) and direct logits
            if isinstance(output, tuple):
                logits = output[0]
            else:  # Assume output is logits directly
                logits = output
            
            # Focus on the last token prediction
            logits = logits[:, -1, :]  # Shape: (1, vocab_size)

            # Handle temperature (0 = greedy)
            if temperature == 0.0:
                idx_next = torch.argmax(logits, dim=-1, keepdim=True)  # Shape: (1, 1)
            else:
                # Apply temperature scaling
                logits = logits / temperature
                
                # Apply top-k sampling if specified
                if top_k is not None and top_k > 0:
                    v, _ = torch.topk(logits, min(top_k, logits.size(-1)))
                    logits[logits < v[:, [-1]]] = -float('Inf')  # Mask logits below top-k
                
                # Get probabilities and sample
                probs = F.softmax(logits, dim=-1)  # Shape: (1, vocab_size)
                idx_next = torch.multinomial(probs, num_samples=1)  # Shape: (1, 1)
            
            # Add the new token to our sequence
            idx = torch.cat((idx, idx_next), dim=1)  # Shape: (1, sequence_length + 1)
            
            # Stop if EOS token is generated
            if idx_next.item() == eos_idx:
                break
    
    # Convert indices back to tokens and join
    generated_indices = idx[0].tolist()
    generated_tokens = [itos.get(i, "") for i in generated_indices]
    
    if model_type == "dante":
        # For Dante text, join all characters to make readable text
        return "".join(generated_tokens)
    else:
        # For SMILES, join all tokens (no spaces)
        return "".join(generated_tokens)<|MERGE_RESOLUTION|>--- conflicted
+++ resolved
@@ -377,11 +377,8 @@
             vocab = ['#', '(', ')', '-', '1', '2', '3', '4', '5', '<pad>', '=', 'C', 'F', 'N', 'O', 
                     '[C-]', '[CH-]', '[CLS]', '[EOS]', '[N+]', '[N-]', '[NH+]', '[NH2+]', '[NH3+]', 
                     '[O-]', '[c-]', '[cH-]', '[n-]', '[nH+]', '[nH]', 'c', 'n', 'o']
-    
-<<<<<<< HEAD
-=======
+
     model.eval()
->>>>>>> 7224bd7c
     device = next(model.parameters()).device
     
     stoi = {ch: i for i, ch in enumerate(vocab)}
